{
  "name": "scratch-gui",
  "version": "0.1.0",
  "description": "GraphicaL User Interface for creating and running Scratch 3.0 projects",
  "main": "./dist/scratch-gui.js",
  "scripts": {
    "build": "npm run clean && webpack --colors --bail",
    "clean": "rimraf ./build && mkdirp build && rimraf ./dist && mkdirp dist",
    "deploy": "touch build/.nojekyll && gh-pages -t -d build -m \"Build for $(git log --pretty=format:%H -n1) [skip ci]\"",
    "prune": "./prune-gh-pages.sh",
    "i18n:push": "tx-push-src scratch-editor interface translations/en.json",
    "i18n:src": "rimraf ./translations/messages/src && babel src > tmp.js && rimraf tmp.js && build-i18n-src ./translations/messages/src ./translations/ && npm run i18n:push",
    "start": "webpack-dev-server",
    "test": "npm run test:lint && npm run test:unit && npm run build && npm run test:integration",
    "test:integration": "jest --runInBand test[\\\\/]integration",
    "test:lint": "eslint . --ext .js,.jsx",
    "test:unit": "jest test[\\\\/]unit",
    "test:smoke": "jest --runInBand test[\\\\/]smoke",
    "watch": "webpack --colors --watch"
  },
  "author": "Massachusetts Institute of Technology",
  "license": "GPL-3.0",
  "private": true,
  "homepage": "https://github.com/LLK/scratch-gui#readme",
  "repository": {
    "type": "git",
    "url": "git+ssh://git@github.com/LLK/scratch-gui.git"
  },
  "dependencies": {
    "arraybuffer-loader": "^1.0.6",
    "autoprefixer": "^9.0.1",
    "base64-loader": "1.0.0",
    "bowser": "1.9.4",
    "classnames": "2.2.6",
    "computed-style-to-inline-style": "3.0.0",
    "copy-webpack-plugin": "^4.5.1",
    "core-js": "2.5.7",
    "css-loader": "^1.0.0",
    "es6-object-assign": "1.1.0",
    "file-loader": "2.0.0",
    "get-float-time-domain-data": "0.1.0",
    "get-user-media-promise": "1.1.4",
    "immutable": "3.8.2",
    "intl": "1.2.5",
    "js-base64": "2.4.9",
    "keymirror": "0.1.1",
    "lodash.bindall": "4.4.0",
    "lodash.debounce": "4.0.8",
    "lodash.defaultsdeep": "4.6.1",
    "lodash.omit": "4.5.0",
    "lodash.throttle": "4.0.1",
    "minilog": "3.1.0",
    "omggif": "1.0.9",
    "papaparse": "5.3.0",
    "postcss-import": "^12.0.0",
    "postcss-loader": "^3.0.0",
    "postcss-simple-vars": "^5.0.1",
    "prop-types": "^15.5.10",
    "query-string": "^5.1.1",
    "raw-loader": "^0.5.1",
    "react": "16.2.0",
    "react-contextmenu": "2.9.4",
    "react-dom": "16.2.1",
    "react-draggable": "3.0.5",
    "react-ga": "2.5.3",
    "react-intl": "2.9.0",
    "react-modal": "3.9.1",
    "react-popover": "0.5.10",
    "react-redux": "5.0.7",
    "react-responsive": "5.0.0",
    "react-string-replace": "^0.4.4",
    "react-style-proptype": "3.2.2",
    "react-tabs": "2.3.0",
    "react-tooltip": "3.8.0",
    "react-virtualized": "9.20.1",
    "redux": "3.7.2",
    "redux-throttle": "0.1.1",
    "scratch-audio": "0.1.0-prerelease.20200528195344",
<<<<<<< HEAD
    "scratch-blocks": "github:TurboWarp/scratch-blocks#develop-builds",
    "@turbowarp/scratch-l10n": "^3.999.20210803125025",
    "scratch-paint": "github:TurboWarp/scratch-paint#develop",
    "scratch-render": "github:TurboWarp/scratch-render#develop",
    "scratch-render-fonts": "1.0.0-prerelease.20210401210003",
    "scratch-storage": "1.3.5",
    "scratch-svg-renderer": "github:TurboWarp/scratch-svg-renderer#develop",
    "scratch-vm": "github:TurboWarp/scratch-vm#develop",
=======
    "scratch-blocks": "0.1.0-prerelease.20210824044538",
    "scratch-l10n": "3.14.20210824031505",
    "scratch-paint": "0.2.0-prerelease.20210824072726",
    "scratch-render": "0.1.0-prerelease.20210819221425",
    "scratch-render-fonts": "1.0.0-prerelease.20210401210003",
    "scratch-storage": "1.3.5",
    "scratch-svg-renderer": "0.2.0-prerelease.20210727023023",
    "scratch-vm": "0.2.0-prerelease.20210824074455",
>>>>>>> 7737ce6e
    "startaudiocontext": "1.2.1",
    "style-loader": "^0.23.0",
    "text-encoding": "0.7.0",
    "to-style": "1.3.3",
    "wav-encoder": "1.3.0",
    "xhr": "2.5.0"
  },
  "peerDependencies": {
    "react": "^16.0.0",
    "react-dom": "^16.0.0"
  },
  "devDependencies": {
    "@babel/cli": "7.14.8",
    "@babel/core": "7.14.8",
    "@babel/plugin-proposal-object-rest-spread": "7.14.7",
    "@babel/plugin-syntax-dynamic-import": "7.2.0",
    "@babel/plugin-transform-async-to-generator": "7.14.5",
    "@babel/preset-env": "7.14.8",
    "@babel/preset-react": "7.14.5",
    "babel-core": "7.0.0-bridge.0",
    "babel-eslint": "10.0.3",
    "babel-loader": "8.2.2",
    "chromedriver": "90.0.1",
    "enzyme": "3.10.0",
    "enzyme-adapter-react-16": "1.3.0",
    "eslint": "5.16.0",
    "eslint-config-scratch": "6.0.0",
    "eslint-import-resolver-webpack": "0.11.1",
    "eslint-plugin-import": "2.23.4",
    "eslint-plugin-jest": "22.17.0",
    "eslint-plugin-react": "7.24.0",
    "gh-pages": "github:rschamp/gh-pages#publish-branch-to-subfolder",
<<<<<<< HEAD
    "html-webpack-plugin": "^4.2.0",
    "jest": "^21.0.0",
    "jest-junit": "^7.0.0",
    "mkdirp": "^1.0.3",
    "raf": "^3.4.0",
=======
    "html-webpack-plugin": "3.2.0",
    "jest": "21.2.1",
    "jest-junit": "7.0.0",
    "mkdirp": "1.0.3",
    "raf": "3.4.1",
>>>>>>> 7737ce6e
    "react-test-renderer": "16.2.0",
    "redux-mock-store": "1.5.3",
    "rimraf": "2.7.1",
    "selenium-webdriver": "3.6.0",
<<<<<<< HEAD
    "uglifyjs-webpack-plugin": "^1.2.5",
    "url-loader": "^4.1.1",
    "web-audio-test-api": "^0.5.2",
    "webpack": "^4.6.0",
    "webpack-cli": "^3.1.0",
    "webpack-dev-server": "^3.1.3"
=======
    "uglifyjs-webpack-plugin": "1.3.0",
    "web-audio-test-api": "0.5.2",
    "webpack": "4.46.0",
    "webpack-cli": "3.3.12",
    "webpack-dev-server": "3.11.2"
>>>>>>> 7737ce6e
  },
  "jest": {
    "setupFiles": [
      "raf/polyfill",
      "<rootDir>/test/helpers/enzyme-setup.js"
    ],
    "testPathIgnorePatterns": [
      "src/test.js"
    ],
    "moduleNameMapper": {
      "\\.(jpg|jpeg|png|gif|eot|otf|webp|svg|ttf|woff|woff2|mp4|webm|wav|mp3|m4a|aac|oga)$": "<rootDir>/test/__mocks__/fileMock.js",
      "\\.(css|less)$": "<rootDir>/test/__mocks__/styleMock.js",
      "editor-msgs(\\.js)?$": "<rootDir>/test/__mocks__/editor-msgs-mock.js"
    }
  }
}<|MERGE_RESOLUTION|>--- conflicted
+++ resolved
@@ -76,7 +76,6 @@
     "redux": "3.7.2",
     "redux-throttle": "0.1.1",
     "scratch-audio": "0.1.0-prerelease.20200528195344",
-<<<<<<< HEAD
     "scratch-blocks": "github:TurboWarp/scratch-blocks#develop-builds",
     "@turbowarp/scratch-l10n": "^3.999.20210803125025",
     "scratch-paint": "github:TurboWarp/scratch-paint#develop",
@@ -85,16 +84,6 @@
     "scratch-storage": "1.3.5",
     "scratch-svg-renderer": "github:TurboWarp/scratch-svg-renderer#develop",
     "scratch-vm": "github:TurboWarp/scratch-vm#develop",
-=======
-    "scratch-blocks": "0.1.0-prerelease.20210824044538",
-    "scratch-l10n": "3.14.20210824031505",
-    "scratch-paint": "0.2.0-prerelease.20210824072726",
-    "scratch-render": "0.1.0-prerelease.20210819221425",
-    "scratch-render-fonts": "1.0.0-prerelease.20210401210003",
-    "scratch-storage": "1.3.5",
-    "scratch-svg-renderer": "0.2.0-prerelease.20210727023023",
-    "scratch-vm": "0.2.0-prerelease.20210824074455",
->>>>>>> 7737ce6e
     "startaudiocontext": "1.2.1",
     "style-loader": "^0.23.0",
     "text-encoding": "0.7.0",
@@ -127,37 +116,21 @@
     "eslint-plugin-jest": "22.17.0",
     "eslint-plugin-react": "7.24.0",
     "gh-pages": "github:rschamp/gh-pages#publish-branch-to-subfolder",
-<<<<<<< HEAD
     "html-webpack-plugin": "^4.2.0",
-    "jest": "^21.0.0",
-    "jest-junit": "^7.0.0",
-    "mkdirp": "^1.0.3",
-    "raf": "^3.4.0",
-=======
-    "html-webpack-plugin": "3.2.0",
     "jest": "21.2.1",
     "jest-junit": "7.0.0",
     "mkdirp": "1.0.3",
     "raf": "3.4.1",
->>>>>>> 7737ce6e
     "react-test-renderer": "16.2.0",
     "redux-mock-store": "1.5.3",
     "rimraf": "2.7.1",
     "selenium-webdriver": "3.6.0",
-<<<<<<< HEAD
-    "uglifyjs-webpack-plugin": "^1.2.5",
+    "uglifyjs-webpack-plugin": "1.3.0",
     "url-loader": "^4.1.1",
-    "web-audio-test-api": "^0.5.2",
-    "webpack": "^4.6.0",
-    "webpack-cli": "^3.1.0",
-    "webpack-dev-server": "^3.1.3"
-=======
-    "uglifyjs-webpack-plugin": "1.3.0",
     "web-audio-test-api": "0.5.2",
     "webpack": "4.46.0",
     "webpack-cli": "3.3.12",
     "webpack-dev-server": "3.11.2"
->>>>>>> 7737ce6e
   },
   "jest": {
     "setupFiles": [
