--- conflicted
+++ resolved
@@ -104,13 +104,8 @@
     "redux-throttle": "0.1.1",
     "rimraf": "^2.6.1",
     "scratch-audio": "0.1.0-prerelease.20190114210212",
-<<<<<<< HEAD
-    "scratch-blocks": "0.1.0-prerelease.1548885087",
+    "scratch-blocks": "0.1.0-prerelease.1549376808",
     "scratch-l10n": "3.1.20190206143031",
-=======
-    "scratch-blocks": "0.1.0-prerelease.1549376808",
-    "scratch-l10n": "3.1.20190130142816",
->>>>>>> 6d3c4cd3
     "scratch-paint": "0.2.0-prerelease.20190114205252",
     "scratch-render": "0.1.0-prerelease.20190128154859",
     "scratch-storage": "1.2.2",
