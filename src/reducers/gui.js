import {combineReducers} from 'redux';
import intlReducer from './intl';
import modalReducer from './modals';
import monitorReducer from './monitors';
import targetReducer from './targets';
import toolboxReducer from './toolbox';
import vmReducer from './vm';
import zoomReducer from './zoom';


export default combineReducers({
    intl: intlReducer,
    modals: modalReducer,
    monitors: monitorReducer,
    targets: targetReducer,
<<<<<<< HEAD
    vm: vmReducer,
    isZoomed: zoomReducer
=======
    toolbox: toolboxReducer,
    vm: vmReducer
>>>>>>> e7942c37
});<|MERGE_RESOLUTION|>--- conflicted
+++ resolved
@@ -10,14 +10,10 @@
 
 export default combineReducers({
     intl: intlReducer,
+    isZoomed: zoomReducer,
     modals: modalReducer,
     monitors: monitorReducer,
     targets: targetReducer,
-<<<<<<< HEAD
-    vm: vmReducer,
-    isZoomed: zoomReducer
-=======
     toolbox: toolboxReducer,
     vm: vmReducer
->>>>>>> e7942c37
 });