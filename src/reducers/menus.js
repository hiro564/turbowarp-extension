const OPEN_MENU = 'scratch-gui/menus/OPEN_MENU';
const CLOSE_MENU = 'scratch-gui/menus/CLOSE_MENU';

const MENU_ABOUT = 'aboutMenu';
const MENU_ACCOUNT = 'accountMenu';
const MENU_FILE = 'fileMenu';
const MENU_EDIT = 'editMenu';
const MENU_LANGUAGE = 'languageMenu';
const MENU_LOGIN = 'loginMenu';
<<<<<<< HEAD
const MENU_THEME = 'themeMenu';
=======
const MENU_MODE = 'modeMenu';
>>>>>>> 2fe3ff03


const initialState = {
    [MENU_ABOUT]: false,
    [MENU_ACCOUNT]: false,
    [MENU_FILE]: false,
    [MENU_EDIT]: false,
    [MENU_LANGUAGE]: false,
    [MENU_LOGIN]: false,
<<<<<<< HEAD
    [MENU_THEME]: false
=======
    [MENU_MODE]: false
>>>>>>> 2fe3ff03
};

const reducer = function (state, action) {
    if (typeof state === 'undefined') state = initialState;
    switch (action.type) {
    case OPEN_MENU:
        return Object.assign({}, state, {
            [action.menu]: true
        });
    case CLOSE_MENU:
        return Object.assign({}, state, {
            [action.menu]: false
        });
    default:
        return state;
    }
};
const openMenu = menu => ({
    type: OPEN_MENU,
    menu: menu
});
const closeMenu = menu => ({
    type: CLOSE_MENU,
    menu: menu
});
const openAboutMenu = () => openMenu(MENU_ABOUT);
const closeAboutMenu = () => closeMenu(MENU_ABOUT);
const aboutMenuOpen = state => state.scratchGui.menus[MENU_ABOUT];
const openAccountMenu = () => openMenu(MENU_ACCOUNT);
const closeAccountMenu = () => closeMenu(MENU_ACCOUNT);
const accountMenuOpen = state => state.scratchGui.menus[MENU_ACCOUNT];
const openFileMenu = () => openMenu(MENU_FILE);
const closeFileMenu = () => closeMenu(MENU_FILE);
const fileMenuOpen = state => state.scratchGui.menus[MENU_FILE];
const openEditMenu = () => openMenu(MENU_EDIT);
const closeEditMenu = () => closeMenu(MENU_EDIT);
const editMenuOpen = state => state.scratchGui.menus[MENU_EDIT];
const openLanguageMenu = () => openMenu(MENU_LANGUAGE);
const closeLanguageMenu = () => closeMenu(MENU_LANGUAGE);
const languageMenuOpen = state => state.scratchGui.menus[MENU_LANGUAGE];
const openLoginMenu = () => openMenu(MENU_LOGIN);
const closeLoginMenu = () => closeMenu(MENU_LOGIN);
const loginMenuOpen = state => state.scratchGui.menus[MENU_LOGIN];
<<<<<<< HEAD
const openThemeMenu = () => openMenu(MENU_THEME);
const closeThemeMenu = () => closeMenu(MENU_THEME);
const themeMenuOpen = state => state.scratchGui.menus[MENU_THEME];
=======
const openModeMenu = () => openMenu(MENU_MODE);
const closeModeMenu = () => closeMenu(MENU_MODE);
const modeMenuOpen = state => state.scratchGui.menus[MENU_MODE];

>>>>>>> 2fe3ff03

export {
    reducer as default,
    initialState as menuInitialState,
    openAboutMenu,
    closeAboutMenu,
    aboutMenuOpen,
    openAccountMenu,
    closeAccountMenu,
    accountMenuOpen,
    openFileMenu,
    closeFileMenu,
    fileMenuOpen,
    openEditMenu,
    closeEditMenu,
    editMenuOpen,
    openLanguageMenu,
    closeLanguageMenu,
    languageMenuOpen,
    openLoginMenu,
    closeLoginMenu,
    loginMenuOpen,
<<<<<<< HEAD
    openThemeMenu,
    closeThemeMenu,
    themeMenuOpen
=======
    openModeMenu,
    closeModeMenu,
    modeMenuOpen
>>>>>>> 2fe3ff03
};<|MERGE_RESOLUTION|>--- conflicted
+++ resolved
@@ -7,11 +7,8 @@
 const MENU_EDIT = 'editMenu';
 const MENU_LANGUAGE = 'languageMenu';
 const MENU_LOGIN = 'loginMenu';
-<<<<<<< HEAD
 const MENU_THEME = 'themeMenu';
-=======
 const MENU_MODE = 'modeMenu';
->>>>>>> 2fe3ff03
 
 
 const initialState = {
@@ -21,11 +18,8 @@
     [MENU_EDIT]: false,
     [MENU_LANGUAGE]: false,
     [MENU_LOGIN]: false,
-<<<<<<< HEAD
-    [MENU_THEME]: false
-=======
+    [MENU_THEME]: false,
     [MENU_MODE]: false
->>>>>>> 2fe3ff03
 };
 
 const reducer = function (state, action) {
@@ -69,16 +63,12 @@
 const openLoginMenu = () => openMenu(MENU_LOGIN);
 const closeLoginMenu = () => closeMenu(MENU_LOGIN);
 const loginMenuOpen = state => state.scratchGui.menus[MENU_LOGIN];
-<<<<<<< HEAD
 const openThemeMenu = () => openMenu(MENU_THEME);
 const closeThemeMenu = () => closeMenu(MENU_THEME);
 const themeMenuOpen = state => state.scratchGui.menus[MENU_THEME];
-=======
 const openModeMenu = () => openMenu(MENU_MODE);
 const closeModeMenu = () => closeMenu(MENU_MODE);
 const modeMenuOpen = state => state.scratchGui.menus[MENU_MODE];
-
->>>>>>> 2fe3ff03
 
 export {
     reducer as default,
@@ -101,13 +91,10 @@
     openLoginMenu,
     closeLoginMenu,
     loginMenuOpen,
-<<<<<<< HEAD
     openThemeMenu,
     closeThemeMenu,
-    themeMenuOpen
-=======
+    themeMenuOpen,
     openModeMenu,
     closeModeMenu,
     modeMenuOpen
->>>>>>> 2fe3ff03
 };