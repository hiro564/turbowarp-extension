--- conflicted
+++ resolved
@@ -463,13 +463,9 @@
                         defaultValue={this.state.prompt.defaultValue}
                         isStage={vm.runtime.getEditingTarget().isStage}
                         label={this.state.prompt.message}
-<<<<<<< HEAD
+                        showCloudOption={this.state.prompt.showCloudOption}
                         showMoreOptions={this.state.prompt.showMoreOptions}
-=======
-                        placeholder={this.state.prompt.defaultValue}
-                        showCloudOption={this.state.prompt.showCloudOption}
                         showVariableOptions={this.state.prompt.showVariableOptions}
->>>>>>> c9556f0d
                         title={this.state.prompt.title}
                         vm={vm}
                         onCancel={this.handlePromptClose}
