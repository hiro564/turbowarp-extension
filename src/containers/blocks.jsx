--- conflicted
+++ resolved
@@ -19,13 +19,8 @@
 import DropAreaHOC from '../lib/drop-area-hoc.jsx';
 import DragConstants from '../lib/drag-constants';
 import defineDynamicBlock from '../lib/define-dynamic-block';
-<<<<<<< HEAD
-import AddonHooks from '../addons/hooks';
-import LoadScratchBlocksHOC from '../lib/tw-load-scratch-blocks-hoc.jsx';
-=======
 import {DEFAULT_THEME, getColorsForTheme, themeMap} from '../lib/themes';
 import {injectExtensionBlockTheme, injectExtensionCategoryTheme} from '../lib/themes/blockHelpers';
->>>>>>> eaf3902e
 
 import {connect} from 'react-redux';
 import {updateToolbox} from '../reducers/toolbox';
@@ -90,15 +85,7 @@
 class Blocks extends React.Component {
     constructor (props) {
         super(props);
-<<<<<<< HEAD
-        this.ScratchBlocks = VMScratchBlocks(props.vm);
-        window.ScratchBlocks = this.ScratchBlocks;
-        AddonHooks.blockly = this.ScratchBlocks;
-        AddonHooks.blocklyCallbacks.forEach(i => i());
-        AddonHooks.blocklyCallbacks.length = 0;
-=======
         this.ScratchBlocks = VMScratchBlocks(props.vm, false);
->>>>>>> eaf3902e
         bindAll(this, [
             'attachVM',
             'detachVM',
@@ -138,17 +125,10 @@
         this.toolboxUpdateQueue = [];
     }
     componentDidMount () {
-<<<<<<< HEAD
-        this.props.vm.setCompilerOptions({
-            warpTimer: true
-        });
-        this.props.vm.setInEditor(false);
-=======
         this.ScratchBlocks = VMScratchBlocks(this.props.vm, this.props.useCatBlocks);
         this.ScratchBlocks.prompt = this.handlePromptStart;
         this.ScratchBlocks.statusButtonCallback = this.handleConnectionModalStart;
         this.ScratchBlocks.recordSoundCallback = this.handleOpenSoundRecorder;
->>>>>>> eaf3902e
 
         this.ScratchBlocks.FieldColourSlider.activateEyedropper_ = this.props.onActivateColorPicker;
         this.ScratchBlocks.Procedures.externalProcedureDefCallback = this.props.onActivateCustomProcedures;
@@ -284,13 +264,9 @@
         this.detachVM();
         this.workspace.dispose();
         clearTimeout(this.toolboxUpdateTimeout);
-<<<<<<< HEAD
-        this.props.vm.setInEditor(false);
-=======
 
         // Clear the flyout blocks so that they can be recreated on mount.
         this.props.vm.clearFlyoutBlocks();
->>>>>>> eaf3902e
     }
     requestToolboxUpdate () {
         clearTimeout(this.toolboxUpdateTimeout);
@@ -821,5 +797,5 @@
     connect(
         mapStateToProps,
         mapDispatchToProps
-    )(LoadScratchBlocksHOC(Blocks))
+    )(Blocks)
 ));