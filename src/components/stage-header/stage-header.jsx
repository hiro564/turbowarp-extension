--- conflicted
+++ resolved
@@ -74,52 +74,6 @@
 
     let header = null;
 
-<<<<<<< HEAD
-    if (isFullScreen || isEmbedded) {
-        const stageDimensions = getStageDimensions(null, customStageSize, true);
-        const settingsButton = isEmbedded && enableSettingsButton ? (
-            <Button
-                className={styles.stageButton}
-                onClick={onOpenSettings}
-            >
-                <img
-                    alt={props.intl.formatMessage(messages.openSettingsMessage)}
-                    className={styles.stageButtonIcon}
-                    draggable={false}
-                    src={settingsIcon}
-                    title={props.intl.formatMessage(messages.openSettingsMessage)}
-                />
-            </Button>
-        ) : null;
-        const fullscreenButton = isFullScreen ? (
-            <Button
-                className={styles.stageButton}
-                onClick={onSetStageUnFull}
-                onKeyPress={onKeyPress}
-            >
-                <img
-                    alt={props.intl.formatMessage(messages.unFullStageSizeMessage)}
-                    className={styles.stageButtonIcon}
-                    draggable={false}
-                    src={unFullScreenIcon}
-                    title={props.intl.formatMessage(messages.fullscreenControl)}
-                />
-            </Button>
-        ) : FullscreenAPI.available() ? (
-            <Button
-                className={styles.stageButton}
-                onClick={onSetStageFull}
-            >
-                <img
-                    alt={props.intl.formatMessage(messages.fullStageSizeMessage)}
-                    className={styles.stageButtonIcon}
-                    draggable={false}
-                    src={fullScreenIcon}
-                    title={props.intl.formatMessage(messages.fullscreenControl)}
-                />
-            </Button>
-        ) : null;
-=======
     if (isFullScreen) {
         const stageDimensions = getStageDimensions(null, true);
         const stageButton = showBranding ? (
@@ -152,7 +106,6 @@
                 </Button>
             </div>
         );
->>>>>>> eaf3902e
         header = (
             <Box
                 className={classNames(styles.stageHeaderWrapperOverlay, {
