--- conflicted
+++ resolved
@@ -10,13 +10,6 @@
     justify-content: center;
     align-items: center;
 }
-<<<<<<< HEAD
-[theme="dark"] .crash-wrapper {
-    background-color: $motion-primary-dark;
-}
-=======
-
->>>>>>> eaf3902e
 .body {
     width: 50%;
     color: white;
