<<<<<<< HEAD
@import "../../css/colors.css";

/* Copied from scratch-paint color-picker.css. */
:global(.Popover-body) {
    background: white;
    border: 1px solid #ddd;
    padding: 4px;
    border-radius: 4px;
    padding: 4px;
    box-shadow: 0px 0px 8px 1px rgba(0, 0, 0, .3);
}
:global(.Popover-tipShape) {
    fill: white;
    stroke: #ddd;
}

=======
>>>>>>> eaf3902e
.button-row {
    justify-content: center;
    margin-bottom: 1rem;
}<|MERGE_RESOLUTION|>--- conflicted
+++ resolved
@@ -1,22 +1,3 @@
-<<<<<<< HEAD
-@import "../../css/colors.css";
-
-/* Copied from scratch-paint color-picker.css. */
-:global(.Popover-body) {
-    background: white;
-    border: 1px solid #ddd;
-    padding: 4px;
-    border-radius: 4px;
-    padding: 4px;
-    box-shadow: 0px 0px 8px 1px rgba(0, 0, 0, .3);
-}
-:global(.Popover-tipShape) {
-    fill: white;
-    stroke: #ddd;
-}
-
-=======
->>>>>>> eaf3902e
 .button-row {
     justify-content: center;
     margin-bottom: 1rem;
