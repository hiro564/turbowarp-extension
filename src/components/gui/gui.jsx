import classNames from 'classnames';
import omit from 'lodash.omit';
import PropTypes from 'prop-types';
import React from 'react';
import {defineMessages, FormattedMessage, injectIntl, intlShape} from 'react-intl';
import {connect} from 'react-redux';
import MediaQuery from 'react-responsive';
import {Tab, Tabs, TabList, TabPanel} from 'react-tabs';
import tabStyles from 'react-tabs/style/react-tabs.css';
import VM from 'scratch-vm';
import Renderer from 'scratch-render';

import Blocks from '../../containers/blocks.jsx';
import CostumeTab from '../../containers/costume-tab.jsx';
import TargetPane from '../../containers/target-pane.jsx';
import SoundTab from '../../containers/sound-tab.jsx';
import StageWrapper from '../../containers/stage-wrapper.jsx';
import Loader from '../loader/loader.jsx';
import Box from '../box/box.jsx';
import MenuBar from '../menu-bar/menu-bar.jsx';
import CostumeLibrary from '../../containers/costume-library.jsx';
import BackdropLibrary from '../../containers/backdrop-library.jsx';
import Watermark from '../../containers/watermark.jsx';

import Backpack from '../../containers/backpack.jsx';
import BrowserModal from '../browser-modal/browser-modal.jsx';
import TipsLibrary from '../../containers/tips-library.jsx';
import Cards from '../../containers/cards.jsx';
import Alerts from '../../containers/alerts.jsx';
import DragLayer from '../../containers/drag-layer.jsx';
import ConnectionModal from '../../containers/connection-modal.jsx';
import TelemetryModal from '../telemetry-modal/telemetry-modal.jsx';
import TWUsernameModal from '../../containers/tw-username-modal.jsx';
import TWSettingsModal from '../../containers/tw-settings-modal.jsx';
import TWSecurityManager from '../../containers/tw-security-manager.jsx';
import TWCustomExtensionModal from '../../containers/tw-custom-extension-modal.jsx';
import TWRestorePointManager from '../../containers/tw-restore-point-manager.jsx';
import TWFontsModal from '../../containers/tw-fonts-modal.jsx';

import layout, {STAGE_SIZE_MODES} from '../../lib/layout-constants';
import {resolveStageSize} from '../../lib/screen-utils';
import {themeMap} from '../../lib/themes';

import {isRendererSupported, isBrowserSupported} from '../../lib/tw-environment-support-prober';

import styles from './gui.css';
import addExtensionIcon from './icon--extensions.svg';
import codeIcon from './icon--code.svg';
import costumesIcon from './icon--costumes.svg';
import soundsIcon from './icon--sounds.svg';

const messages = defineMessages({
    addExtension: {
        id: 'gui.gui.addExtension',
        description: 'Button to add an extension in the target pane',
        defaultMessage: 'Add Extension'
    }
});

const getFullscreenBackgroundColor = () => {
    const params = new URLSearchParams(location.search);
    if (params.has('fullscreen-background')) {
        return params.get('fullscreen-background');
    }
    if (window.matchMedia('(prefers-color-scheme: dark)').matches) {
        return '#111';
    }
    return 'white';
};

const fullscreenBackgroundColor = getFullscreenBackgroundColor();

const GUIComponent = props => {
    const {
        accountNavOpen,
        activeTabIndex,
        alertsVisible,
        authorId,
        authorThumbnailUrl,
        authorUsername,
        basePath,
        backdropLibraryVisible,
        backpackHost,
        backpackVisible,
        blocksId,
        blocksTabVisible,
        cardsVisible,
        canChangeLanguage,
        canChangeTheme,
        canCreateNew,
        canEditTitle,
        canManageFiles,
        canRemix,
        canSave,
        canCreateCopy,
        canShare,
        canUseCloud,
        children,
        connectionModalVisible,
        costumeLibraryVisible,
        costumesTabVisible,
        customStageSize,
        enableCommunity,
        intl,
        isCreating,
        isDark,
        isEmbedded,
        isFullScreen,
        isPlayerOnly,
        isRtl,
        isShared,
        isWindowFullScreen,
        isTelemetryEnabled,
        isTotallyNormal,
        loading,
        logo,
        renderLogin,
        onClickAbout,
        onClickAccountNav,
        onCloseAccountNav,
        onClickAddonSettings,
        onClickNewWindow,
        onClickTheme,
        onClickPackager,
        onLogOut,
        onOpenRegistration,
        onToggleLoginOpen,
        onActivateCostumesTab,
        onActivateSoundsTab,
        onActivateTab,
        onClickLogo,
        onExtensionButtonClick,
        onOpenCustomExtensionModal,
        onProjectTelemetryEvent,
        onRequestCloseBackdropLibrary,
        onRequestCloseCostumeLibrary,
        onRequestCloseTelemetryModal,
        onSeeCommunity,
        onShare,
        onShowPrivacyPolicy,
        onStartSelectingFileUpload,
        onTelemetryModalCancel,
        onTelemetryModalOptIn,
        onTelemetryModalOptOut,
        securityManager,
        showComingSoon,
        soundsTabVisible,
        stageSizeMode,
        targetIsStage,
        telemetryModalVisible,
        theme,
        tipsLibraryVisible,
        usernameModalVisible,
        settingsModalVisible,
        customExtensionModalVisible,
        fontsModalVisible,
        vm,
        ...componentProps
    } = omit(props, 'dispatch');
    if (children) {
        return <Box {...componentProps}>{children}</Box>;
    }

    const tabClassNames = {
        tabs: styles.tabs,
        tab: classNames(tabStyles.reactTabsTab, styles.tab),
        tabList: classNames(tabStyles.reactTabsTabList, styles.tabList),
        tabPanel: classNames(tabStyles.reactTabsTabPanel, styles.tabPanel),
        tabPanelSelected: classNames(tabStyles.reactTabsTabPanelSelected, styles.isSelected),
        tabSelected: classNames(tabStyles.reactTabsTabSelected, styles.isSelected)
    };

    const minWidth = layout.fullSizeMinWidth + Math.max(0, customStageSize.width - layout.referenceWidth);
    return (<MediaQuery minWidth={minWidth}>{isFullSize => {
        const stageSize = resolveStageSize(stageSizeMode, isFullSize);

        const alwaysEnabledModals = (
            <React.Fragment>
                <TWSecurityManager securityManager={securityManager} />
                <TWRestorePointManager />
                {usernameModalVisible && <TWUsernameModal />}
                {settingsModalVisible && <TWSettingsModal />}
                {customExtensionModalVisible && <TWCustomExtensionModal />}
                {fontsModalVisible && <TWFontsModal />}
            </React.Fragment>
        );

        return isPlayerOnly ? (
            <React.Fragment>
                {/* TW: When the window is fullscreen, use an element to display the background color */}
                {/* The default color for transparency is inconsistent between browsers and there isn't an existing */}
                {/* element for us to style that fills the entire screen. */}
                {isWindowFullScreen ? (
                    <div
                        className={styles.fullscreenBackground}
                        style={{
                            backgroundColor: fullscreenBackgroundColor
                        }}
                    />
                ) : null}
                <StageWrapper
                    isFullScreen={isFullScreen}
                    isEmbedded={isEmbedded}
                    isRendererSupported={isRendererSupported()}
                    isRtl={isRtl}
                    loading={loading}
                    stageSize={STAGE_SIZE_MODES.large}
                    vm={vm}
                >
                    {alertsVisible ? (
                        <Alerts className={styles.alertsContainer} />
                    ) : null}
                </StageWrapper>
                {alwaysEnabledModals}
            </React.Fragment>
        ) : (
            <Box
                className={styles.pageWrapper}
                dir={isRtl ? 'rtl' : 'ltr'}
                {...componentProps}
            >
                {alwaysEnabledModals}
                {telemetryModalVisible ? (
                    <TelemetryModal
                        isRtl={isRtl}
                        isTelemetryEnabled={isTelemetryEnabled}
                        onCancel={onTelemetryModalCancel}
                        onOptIn={onTelemetryModalOptIn}
                        onOptOut={onTelemetryModalOptOut}
                        onRequestClose={onRequestCloseTelemetryModal}
                        onShowPrivacyPolicy={onShowPrivacyPolicy}
                    />
                ) : null}
                {loading ? (
                    <Loader isFullScreen />
                ) : null}
                {isCreating ? (
                    <Loader
                        isFullScreen
                        messageId="gui.loader.creating"
                    />
                ) : null}
                {isBrowserSupported() ? null : (
                    <BrowserModal isRtl={isRtl} />
                )}
                {tipsLibraryVisible ? (
                    <TipsLibrary />
                ) : null}
                {cardsVisible ? (
                    <Cards />
                ) : null}
                {alertsVisible ? (
                    <Alerts className={styles.alertsContainer} />
                ) : null}
                {connectionModalVisible ? (
                    <ConnectionModal
                        vm={vm}
                    />
                ) : null}
                {costumeLibraryVisible ? (
                    <CostumeLibrary
                        vm={vm}
                        onRequestClose={onRequestCloseCostumeLibrary}
                    />
                ) : null}
                {backdropLibraryVisible ? (
                    <BackdropLibrary
                        vm={vm}
                        onRequestClose={onRequestCloseBackdropLibrary}
                    />
                ) : null}
                <MenuBar
                    accountNavOpen={accountNavOpen}
                    authorId={authorId}
                    authorThumbnailUrl={authorThumbnailUrl}
                    authorUsername={authorUsername}
                    canChangeLanguage={canChangeLanguage}
                    canChangeTheme={canChangeTheme}
                    canCreateCopy={canCreateCopy}
                    canCreateNew={canCreateNew}
                    canEditTitle={canEditTitle}
                    canManageFiles={canManageFiles}
                    canRemix={canRemix}
                    canSave={canSave}
                    canShare={canShare}
                    className={styles.menuBarPosition}
                    enableCommunity={enableCommunity}
                    isShared={isShared}
                    isTotallyNormal={isTotallyNormal}
                    logo={logo}
                    renderLogin={renderLogin}
                    showComingSoon={showComingSoon}
                    onClickAbout={onClickAbout}
                    onClickAccountNav={onClickAccountNav}
                    onClickAddonSettings={onClickAddonSettings}
                    onClickNewWindow={onClickNewWindow}
                    onClickTheme={onClickTheme}
                    onClickPackager={onClickPackager}
                    onClickLogo={onClickLogo}
                    onCloseAccountNav={onCloseAccountNav}
                    onLogOut={onLogOut}
                    onOpenRegistration={onOpenRegistration}
                    onProjectTelemetryEvent={onProjectTelemetryEvent}
                    onSeeCommunity={onSeeCommunity}
                    onShare={onShare}
                    onStartSelectingFileUpload={onStartSelectingFileUpload}
                    onToggleLoginOpen={onToggleLoginOpen}
                />
                <Box className={styles.bodyWrapper}>
                    <Box className={styles.flexWrapper}>
                        <Box className={styles.editorWrapper}>
                            <Tabs
                                forceRenderTabPanel
                                className={tabClassNames.tabs}
                                selectedIndex={activeTabIndex}
                                selectedTabClassName={tabClassNames.tabSelected}
                                selectedTabPanelClassName={tabClassNames.tabPanelSelected}
                                onSelect={onActivateTab}
                            >
                                <TabList className={tabClassNames.tabList}>
                                    <Tab className={tabClassNames.tab}>
                                        <img
                                            draggable={false}
                                            src={codeIcon}
                                        />
                                        <FormattedMessage
                                            defaultMessage="Code"
                                            description="Button to get to the code panel"
                                            id="gui.gui.codeTab"
                                        />
                                    </Tab>
                                    <Tab
                                        className={tabClassNames.tab}
                                        onClick={onActivateCostumesTab}
                                    >
                                        <img
                                            draggable={false}
                                            src={costumesIcon}
                                        />
                                        {targetIsStage ? (
                                            <FormattedMessage
                                                defaultMessage="Backdrops"
                                                description="Button to get to the backdrops panel"
                                                id="gui.gui.backdropsTab"
                                            />
                                        ) : (
                                            <FormattedMessage
                                                defaultMessage="Costumes"
                                                description="Button to get to the costumes panel"
                                                id="gui.gui.costumesTab"
                                            />
                                        )}
                                    </Tab>
                                    <Tab
                                        className={tabClassNames.tab}
                                        onClick={onActivateSoundsTab}
                                    >
                                        <img
                                            draggable={false}
                                            src={soundsIcon}
                                        />
                                        <FormattedMessage
                                            defaultMessage="Sounds"
                                            description="Button to get to the sounds panel"
                                            id="gui.gui.soundsTab"
                                        />
                                    </Tab>
                                </TabList>
                                <TabPanel className={tabClassNames.tabPanel}>
                                    <Box className={styles.blocksWrapper}>
                                        <Blocks
                                            key={`${blocksId}/${theme}`}
                                            canUseCloud={canUseCloud}
                                            grow={1}
                                            isVisible={blocksTabVisible}
                                            options={{
                                                media: `${basePath}static/${themeMap[theme].blocksMediaFolder}/`
                                            }}
                                            stageSize={stageSize}
<<<<<<< HEAD
                                            onOpenCustomExtensionModal={onOpenCustomExtensionModal}
=======
                                            theme={theme}
>>>>>>> eaf3902e
                                            vm={vm}
                                        />
                                    </Box>
                                    <Box className={styles.extensionButtonContainer}>
                                        <button
                                            className={styles.extensionButton}
                                            title={intl.formatMessage(messages.addExtension)}
                                            onClick={onExtensionButtonClick}
                                        >
                                            <img
                                                className={styles.extensionButtonIcon}
                                                draggable={false}
                                                src={addExtensionIcon}
                                            />
                                        </button>
                                    </Box>
                                    <Box className={styles.watermark}>
                                        <Watermark />
                                    </Box>
                                </TabPanel>
                                <TabPanel className={tabClassNames.tabPanel}>
                                    {costumesTabVisible ? <CostumeTab
                                        vm={vm}
                                        isDark={isDark}
                                    /> : null}
                                </TabPanel>
                                <TabPanel className={tabClassNames.tabPanel}>
                                    {soundsTabVisible ? <SoundTab vm={vm} /> : null}
                                </TabPanel>
                            </Tabs>
                            {backpackVisible ? (
                                <Backpack host={backpackHost} />
                            ) : null}
                        </Box>

                        <Box className={classNames(styles.stageAndTargetWrapper, styles[stageSize])}>
                            <StageWrapper
                                isFullScreen={isFullScreen}
                                isRendererSupported={isRendererSupported()}
                                isRtl={isRtl}
                                stageSize={stageSize}
                                vm={vm}
                            />
                            <Box className={styles.targetWrapper}>
                                <TargetPane
                                    stageSize={stageSize}
                                    vm={vm}
                                />
                            </Box>
                        </Box>
                    </Box>
                </Box>
                <DragLayer />
            </Box>
        );
    }}</MediaQuery>);
};

GUIComponent.propTypes = {
    accountNavOpen: PropTypes.bool,
    activeTabIndex: PropTypes.number,
    authorId: PropTypes.oneOfType([PropTypes.string, PropTypes.bool]), // can be false
    authorThumbnailUrl: PropTypes.string,
    authorUsername: PropTypes.oneOfType([PropTypes.string, PropTypes.bool]), // can be false
    backdropLibraryVisible: PropTypes.bool,
    backpackHost: PropTypes.string,
    backpackVisible: PropTypes.bool,
    basePath: PropTypes.string,
    blocksTabVisible: PropTypes.bool,
    blocksId: PropTypes.string,
    canChangeLanguage: PropTypes.bool,
    canChangeTheme: PropTypes.bool,
    canCreateCopy: PropTypes.bool,
    canCreateNew: PropTypes.bool,
    canEditTitle: PropTypes.bool,
    canManageFiles: PropTypes.bool,
    canRemix: PropTypes.bool,
    canSave: PropTypes.bool,
    canShare: PropTypes.bool,
    canUseCloud: PropTypes.bool,
    cardsVisible: PropTypes.bool,
    children: PropTypes.node,
    costumeLibraryVisible: PropTypes.bool,
    costumesTabVisible: PropTypes.bool,
    customStageSize: PropTypes.shape({
        width: PropTypes.number,
        height: PropTypes.number
    }),
    enableCommunity: PropTypes.bool,
    intl: intlShape.isRequired,
    isCreating: PropTypes.bool,
    isDark: PropTypes.bool,
    isEmbedded: PropTypes.bool,
    isFullScreen: PropTypes.bool,
    isPlayerOnly: PropTypes.bool,
    isRtl: PropTypes.bool,
    isShared: PropTypes.bool,
<<<<<<< HEAD
    isWindowFullScreen: PropTypes.bool,
=======
    isTotallyNormal: PropTypes.bool,
>>>>>>> eaf3902e
    loading: PropTypes.bool,
    logo: PropTypes.string,
    onActivateCostumesTab: PropTypes.func,
    onActivateSoundsTab: PropTypes.func,
    onActivateTab: PropTypes.func,
    onClickAccountNav: PropTypes.func,
    onClickAddonSettings: PropTypes.func,
    onClickNewWindow: PropTypes.func,
    onClickTheme: PropTypes.func,
    onClickPackager: PropTypes.func,
    onClickLogo: PropTypes.func,
    onCloseAccountNav: PropTypes.func,
    onExtensionButtonClick: PropTypes.func,
    onOpenCustomExtensionModal: PropTypes.func,
    onLogOut: PropTypes.func,
    onOpenRegistration: PropTypes.func,
    onRequestCloseBackdropLibrary: PropTypes.func,
    onRequestCloseCostumeLibrary: PropTypes.func,
    onRequestCloseTelemetryModal: PropTypes.func,
    onSeeCommunity: PropTypes.func,
    onShare: PropTypes.func,
    onShowPrivacyPolicy: PropTypes.func,
    onStartSelectingFileUpload: PropTypes.func,
    onTabSelect: PropTypes.func,
    onTelemetryModalCancel: PropTypes.func,
    onTelemetryModalOptIn: PropTypes.func,
    onTelemetryModalOptOut: PropTypes.func,
    onToggleLoginOpen: PropTypes.func,
    renderLogin: PropTypes.func,
    securityManager: PropTypes.shape({}),
    showComingSoon: PropTypes.bool,
    soundsTabVisible: PropTypes.bool,
    stageSizeMode: PropTypes.oneOf(Object.keys(STAGE_SIZE_MODES)),
    targetIsStage: PropTypes.bool,
    telemetryModalVisible: PropTypes.bool,
    theme: PropTypes.string,
    tipsLibraryVisible: PropTypes.bool,
    usernameModalVisible: PropTypes.bool,
    settingsModalVisible: PropTypes.bool,
    customExtensionModalVisible: PropTypes.bool,
    fontsModalVisible: PropTypes.bool,
    vm: PropTypes.instanceOf(VM).isRequired
};
GUIComponent.defaultProps = {
    backpackHost: null,
    backpackVisible: false,
    basePath: './',
    blocksId: 'original',
    canChangeLanguage: true,
    canChangeTheme: true,
    canCreateNew: false,
    canEditTitle: false,
    canManageFiles: true,
    canRemix: false,
    canSave: false,
    canCreateCopy: false,
    canShare: false,
    canUseCloud: false,
    enableCommunity: false,
    isCreating: false,
    isShared: false,
    isTotallyNormal: false,
    loading: false,
    showComingSoon: false,
    stageSizeMode: STAGE_SIZE_MODES.large
};

const mapStateToProps = state => ({
    customStageSize: state.scratchGui.customStageSize,
    isWindowFullScreen: state.scratchGui.tw.isWindowFullScreen,
    // This is the button's mode, as opposed to the actual current state
    blocksId: state.scratchGui.timeTravel.year.toString(),
    stageSizeMode: state.scratchGui.stageSize.stageSize,
    theme: state.scratchGui.theme.theme
});

export default injectIntl(connect(
    mapStateToProps
)(GUIComponent));<|MERGE_RESOLUTION|>--- conflicted
+++ resolved
@@ -377,11 +377,8 @@
                                                 media: `${basePath}static/${themeMap[theme].blocksMediaFolder}/`
                                             }}
                                             stageSize={stageSize}
-<<<<<<< HEAD
                                             onOpenCustomExtensionModal={onOpenCustomExtensionModal}
-=======
                                             theme={theme}
->>>>>>> eaf3902e
                                             vm={vm}
                                         />
                                     </Box>
@@ -479,11 +476,8 @@
     isPlayerOnly: PropTypes.bool,
     isRtl: PropTypes.bool,
     isShared: PropTypes.bool,
-<<<<<<< HEAD
     isWindowFullScreen: PropTypes.bool,
-=======
     isTotallyNormal: PropTypes.bool,
->>>>>>> eaf3902e
     loading: PropTypes.bool,
     logo: PropTypes.string,
     onActivateCostumesTab: PropTypes.func,
