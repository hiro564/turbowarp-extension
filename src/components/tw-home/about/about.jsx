--- conflicted
+++ resolved
@@ -4,37 +4,16 @@
 
 const About = () => {
     return (
-<<<<<<< HEAD
         <div>
             <p>
                 <FormattedMessage
-                    defaultMessage="TurboWarp compiles your Scratch projects to JavaScript to make them run faster. Try it out by inputting a project ID or URL and pressing enter, or choosing an example project below."
+                    defaultMessage="TurboWarp compiles Scratch projects to JavaScript to make them run faster. Try it out by inputting a project ID or URL and pressing enter, or choosing an example project below."
                     description="Description of TurboWarp"
                     id="tw.home.description"
                 />
             </p>
             <Examples />
         </div>
-=======
-        <p>
-            <FormattedMessage
-                defaultMessage="TurboWarp compiles Scratch projects to JavaScript to make them run faster. Try it out by inputting a project ID or URL and pressing enter. Visit {studioLink} for some examples."
-                description="Description of TurboWarp"
-                id="tw.home.description"
-                values={{
-                    studioLink: (
-                        <a href="https://scratch.mit.edu/studios/27205657/">
-                            <FormattedMessage
-                                defaultMessage="this studio"
-                                description="link to turbowarp examples studio"
-                                id="tw.home.description.studioLink"
-                            />
-                        </a>
-                    )
-                }}
-            />
-        </p>
->>>>>>> 8586c7ac
     );
 };
 
