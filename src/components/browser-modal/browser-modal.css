--- conflicted
+++ resolved
@@ -22,7 +22,7 @@
     user-select: none;
     width: 500px;
 
-    color: $text-primary-light;
+    color: $text-primary;
     overflow: hidden;
 }
 
@@ -52,9 +52,6 @@
     flex-direction: column;
     gap: 0.25rem;
 }
-<<<<<<< HEAD
-[theme="dark"] .body {
-=======
 
 .button-row button {
     border: 1px solid $looks-secondary;
@@ -70,17 +67,11 @@
 .faq-link-text {
     margin: 2rem 0 .5rem 0;
     font-size: .875rem;
->>>>>>> eaf3902e
     color: $text-primary;
     background: $ui-primary;
 }
 
-<<<<<<< HEAD
-.body a {
-    color: $motion-primary !important;
-=======
 .faq-link {
     color: $looks-secondary;
     text-decoration: none;
->>>>>>> eaf3902e
 }