@import "../../css/units.css";
@import "../../css/colors.css";
@import "../../css/z-index.css";

/* tw: this changes the loading screen to be contained to the stage */
.stage-wrapper {
    position: relative;
}

.stage-wrapper * {
    box-sizing: border-box;
}

.stage-canvas-wrapper {
    /* Hides negative space between edge of rounded corners + container, when selected */
    user-select: none;
}

.stage-wrapper.full-screen {
    position: fixed;
    top: $stage-menu-height;
    left: 0;
    right: 0;
    bottom: 0;
    z-index: $z-index-stage-wrapper-overlay;
    background-color: $ui-white;
    /* spacing between stage and control bar (on the top), or between
    stage and window edges (on left/right/bottom) */
    padding: $stage-full-screen-stage-padding;

    /* this centers the stage */
    display: flex;
    flex-direction: column;
    align-items: center;
}

<<<<<<< HEAD
/* tw: do not show color in embeds */
.stage-wrapper.embedded {
    background-color: transparent;
}
/* unless in fullscreen mode */
@media (display-mode: fullscreen) {
    .stage-wrapper.embedded {
        background-color: $ui-white;
    }    
=======
/* tw: support dark mode */
@media (prefers-color-scheme: dark) {
    .stage-wrapper.full-screen {
        background-color: #111;
    }
>>>>>>> b222599a
}<|MERGE_RESOLUTION|>--- conflicted
+++ resolved
@@ -34,7 +34,13 @@
     align-items: center;
 }
 
-<<<<<<< HEAD
+/* tw: support dark mode */
+@media (prefers-color-scheme: dark) {
+    .stage-wrapper.full-screen {
+        background-color: #111;
+    }
+}
+
 /* tw: do not show color in embeds */
 .stage-wrapper.embedded {
     background-color: transparent;
@@ -44,11 +50,4 @@
     .stage-wrapper.embedded {
         background-color: $ui-white;
     }    
-=======
-/* tw: support dark mode */
-@media (prefers-color-scheme: dark) {
-    .stage-wrapper.full-screen {
-        background-color: #111;
-    }
->>>>>>> b222599a
 }