import React from 'react';
import PropTypes from 'prop-types';
import {connect} from 'react-redux';

import {setTheme} from '../reducers/theme';
import {detectTheme} from './themes/themePersistance';

// Dark mode is not yet supported
// const prefersDarkQuery = '(prefers-color-scheme: dark)';
const prefersHighContrastQuery = '(prefers-contrast: more)';

const systemPreferencesHOC = function (WrappedComponent) {
    class SystemPreferences extends React.Component {
        componentDidMount () {
            this.preferencesListener = () => this.props.onSetTheme(detectTheme());

            if (window.matchMedia) {
                this.highContrastMatchMedia = window.matchMedia(prefersHighContrastQuery);
                if (this.highContrastMatchMedia) {
<<<<<<< HEAD
                    this.highContrastMatchMedia.addEventListener('change', this.preferencesListener);
=======
                    if (this.highContrastMatchMedia.addEventListener) {
                        this.highContrastMatchMedia.addEventListener('change', this.preferencesListener);
                    } else {
                        this.highContrastMatchMedia.addListener(this.preferencesListener);
                    }
>>>>>>> 2f5143a6
                }
            }
        }

        componentWillUnmount () {
            if (this.highContrastMatchMedia) {
<<<<<<< HEAD
                this.highContrastMatchMedia.removeEventListener('change', this.preferencesListener);
=======
                if (this.highContrastMatchMedia.removeEventListener) {
                    this.highContrastMatchMedia.removeEventListener('change', this.preferencesListener);
                } else {
                    this.highContrastMatchMedia.removeListener(this.preferencesListener);
                }
>>>>>>> 2f5143a6
            }
        }

        render () {
            const {
                /* eslint-disable no-unused-vars */
                onSetTheme,
                /* eslint-enable no-unused-vars */
                ...props
            } = this.props;
            return <WrappedComponent {...props} />;
        }
    }

    SystemPreferences.propTypes = {
        onSetTheme: PropTypes.func
    };

    const mapDispatchToProps = dispatch => ({
        onSetTheme: theme => dispatch(setTheme(theme))
    });

    return connect(
        null,
        mapDispatchToProps
    )(SystemPreferences);
};

export default systemPreferencesHOC;<|MERGE_RESOLUTION|>--- conflicted
+++ resolved
@@ -17,30 +17,22 @@
             if (window.matchMedia) {
                 this.highContrastMatchMedia = window.matchMedia(prefersHighContrastQuery);
                 if (this.highContrastMatchMedia) {
-<<<<<<< HEAD
-                    this.highContrastMatchMedia.addEventListener('change', this.preferencesListener);
-=======
                     if (this.highContrastMatchMedia.addEventListener) {
                         this.highContrastMatchMedia.addEventListener('change', this.preferencesListener);
                     } else {
                         this.highContrastMatchMedia.addListener(this.preferencesListener);
                     }
->>>>>>> 2f5143a6
                 }
             }
         }
 
         componentWillUnmount () {
             if (this.highContrastMatchMedia) {
-<<<<<<< HEAD
-                this.highContrastMatchMedia.removeEventListener('change', this.preferencesListener);
-=======
                 if (this.highContrastMatchMedia.removeEventListener) {
                     this.highContrastMatchMedia.removeEventListener('change', this.preferencesListener);
                 } else {
                     this.highContrastMatchMedia.removeListener(this.preferencesListener);
                 }
->>>>>>> 2f5143a6
             }
         }
 
