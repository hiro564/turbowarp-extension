--- conflicted
+++ resolved
@@ -32,20 +32,6 @@
 });
 
 test('returns null if unrecognized template', () => {
-<<<<<<< HEAD
-    window.location.search = '?tutorial=asdf';
-    expect(detectTutorialId()).toBe(null);
-});
-
-test('takes the first of multiple', () => {
-    window.location.search = '?tutorial=one&tutorial=two';
-    expect(detectTutorialId()).toBe('foo');
-});
-
-test('returns all for the tutorial library shortcut', () => {
-    window.location.search = '?tutorial=all';
-    expect(detectTutorialId()).toBe('all');
-=======
     const queryParams = queryString.parse('?tutorial=asdf');
     expect(detectTutorialId(queryParams)).toBe(null);
 });
@@ -58,5 +44,4 @@
 test('returns all for the tutorial library shortcut', () => {
     const queryParams = queryString.parse('?tutorial=all');
     expect(detectTutorialId(queryParams)).toBe('all');
->>>>>>> e3a2c4b9
 });